--- conflicted
+++ resolved
@@ -7,11 +7,8 @@
 
 #[derive(Debug, Clone)]
 pub enum DiagnosticInfoMessage {
-<<<<<<< HEAD
     PathMustStartWithDash,
-=======
     PathParameterCannotBeOptional,
->>>>>>> a1035bf2
     InvalidIndexedAccess,
     TypeQueryArgsNotSupported,
     FoundValueExpectedType,
