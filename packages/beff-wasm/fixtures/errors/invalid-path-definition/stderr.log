--- conflicted
+++ resolved
@@ -1,15 +1,9 @@
 Error: Not an HTTP method. Valid values are `get`, `post`, `put`, `delete`, `patch`, `options`
  /errors/invalid-path-definition/app.ts:4:5
    2 | export default {
-<<<<<<< HEAD
    3 |   ["/asd"]: {
  > 4 |     [`/GET/hello/{id}`]: async (id: string) => id,
-     |     ^^^^^^^^^^^^^^^^^^^ Not an HTTP method
-=======
-   3 |   ["asd"]: {
- > 4 |     [`GET/hello/{id}`]: async (id: string) => id,
-     |     ^^^^^^^^^^^^^^^^^^ Not an HTTP method. Valid values are `get`, `post`, `put`, `delete`, `patch`, `options`
->>>>>>> a1035bf2
+     |     ^^^^^^^^^^^^^^^^^^^ Not an HTTP method. Valid values are `get`, `post`, `put`, `delete`, `patch`, `options`
    5 |     a: 1,
    6 |     b() {
    7 |       return 1;
@@ -27,15 +21,9 @@
 Error: Not an HTTP method. Valid values are `get`, `post`, `put`, `delete`, `patch`, `options`
  /errors/invalid-path-definition/app.ts:4:5
    2 | export default {
-<<<<<<< HEAD
    3 |   ["/asd"]: {
  > 4 |     [`/GET/hello/{id}`]: async (id: string) => id,
-     |     ^^^^^^^^^^^^^^^^^^^ Not an HTTP method
-=======
-   3 |   ["asd"]: {
- > 4 |     [`GET/hello/{id}`]: async (id: string) => id,
-     |     ^^^^^^^^^^^^^^^^^^ Not an HTTP method. Valid values are `get`, `post`, `put`, `delete`, `patch`, `options`
->>>>>>> a1035bf2
+     |     ^^^^^^^^^^^^^^^^^^^ Not an HTTP method. Valid values are `get`, `post`, `put`, `delete`, `patch`, `options`
    5 |     a: 1,
    6 |     b() {
    7 |       return 1;
@@ -98,15 +86,9 @@
  /errors/invalid-path-definition/app.ts:13:5
    11 |     },
    12 |     set c(v) {},
-<<<<<<< HEAD
  > 13 |     [`/AAAAAAAAAAAAAAAAAAGETOOOO/hello/{id}`]: async (id: string): Promise<string> => id,
-      |     ^^^^^^^^^^^^^^^^^^^^^^^^^^^^^^^^^^^^^^^^^ Not an HTTP method
-   14 |     [`/GETOOOO/hello/{id}`]: async (id: string): Promise<string> => id,
-=======
- > 13 |     [`AAAAAAAAAAAAAAAAAAGETOOOO/hello/{id}`]: async (id: string): Promise<string> => id,
-      |     ^^^^^^^^^^^^^^^^^^^^^^^^^^^^^^^^^^^^^^^^ Not an HTTP method. Valid values are `get`, `post`, `put`, `delete`, `patch`, `options`
-   14 |     [`GETOOOO/hello/{id}`]: async (id: string): Promise<string> => id,
->>>>>>> a1035bf2
+      |     ^^^^^^^^^^^^^^^^^^^^^^^^^^^^^^^^^^^^^^^^^ Not an HTTP method. Valid values are `get`, `post`, `put`, `delete`, `patch`, `options`
+   14 |     [`/GETOOOO/hello/{id}`]: async (id: string): Promise<string> => id,
    15 |     ...d,
    16 |     [`/GET/hello2/{id}`]: async function* (id: string): Promise<string> {
 
@@ -114,30 +96,18 @@
  /errors/invalid-path-definition/app.ts:13:5
    11 |     },
    12 |     set c(v) {},
-<<<<<<< HEAD
  > 13 |     [`/AAAAAAAAAAAAAAAAAAGETOOOO/hello/{id}`]: async (id: string): Promise<string> => id,
-      |     ^^^^^^^^^^^^^^^^^^^^^^^^^^^^^^^^^^^^^^^^^ Not an HTTP method
-   14 |     [`/GETOOOO/hello/{id}`]: async (id: string): Promise<string> => id,
-=======
- > 13 |     [`AAAAAAAAAAAAAAAAAAGETOOOO/hello/{id}`]: async (id: string): Promise<string> => id,
-      |     ^^^^^^^^^^^^^^^^^^^^^^^^^^^^^^^^^^^^^^^^ Not an HTTP method. Valid values are `get`, `post`, `put`, `delete`, `patch`, `options`
-   14 |     [`GETOOOO/hello/{id}`]: async (id: string): Promise<string> => id,
->>>>>>> a1035bf2
+      |     ^^^^^^^^^^^^^^^^^^^^^^^^^^^^^^^^^^^^^^^^^ Not an HTTP method. Valid values are `get`, `post`, `put`, `delete`, `patch`, `options`
+   14 |     [`/GETOOOO/hello/{id}`]: async (id: string): Promise<string> => id,
    15 |     ...d,
    16 |     [`/GET/hello2/{id}`]: async function* (id: string): Promise<string> {
 
 Error: Not an HTTP method. Valid values are `get`, `post`, `put`, `delete`, `patch`, `options`
  /errors/invalid-path-definition/app.ts:14:5
    12 |     set c(v) {},
-<<<<<<< HEAD
    13 |     [`/AAAAAAAAAAAAAAAAAAGETOOOO/hello/{id}`]: async (id: string): Promise<string> => id,
  > 14 |     [`/GETOOOO/hello/{id}`]: async (id: string): Promise<string> => id,
-      |     ^^^^^^^^^^^^^^^^^^^^^^^ Not an HTTP method
-=======
-   13 |     [`AAAAAAAAAAAAAAAAAAGETOOOO/hello/{id}`]: async (id: string): Promise<string> => id,
- > 14 |     [`GETOOOO/hello/{id}`]: async (id: string): Promise<string> => id,
-      |     ^^^^^^^^^^^^^^^^^^^^^^ Not an HTTP method. Valid values are `get`, `post`, `put`, `delete`, `patch`, `options`
->>>>>>> a1035bf2
+      |     ^^^^^^^^^^^^^^^^^^^^^^^ Not an HTTP method. Valid values are `get`, `post`, `put`, `delete`, `patch`, `options`
    15 |     ...d,
    16 |     [`/GET/hello2/{id}`]: async function* (id: string): Promise<string> {
    17 |       return id;
@@ -145,15 +115,9 @@
 Error: Not an HTTP method. Valid values are `get`, `post`, `put`, `delete`, `patch`, `options`
  /errors/invalid-path-definition/app.ts:14:5
    12 |     set c(v) {},
-<<<<<<< HEAD
    13 |     [`/AAAAAAAAAAAAAAAAAAGETOOOO/hello/{id}`]: async (id: string): Promise<string> => id,
  > 14 |     [`/GETOOOO/hello/{id}`]: async (id: string): Promise<string> => id,
-      |     ^^^^^^^^^^^^^^^^^^^^^^^ Not an HTTP method
-=======
-   13 |     [`AAAAAAAAAAAAAAAAAAGETOOOO/hello/{id}`]: async (id: string): Promise<string> => id,
- > 14 |     [`GETOOOO/hello/{id}`]: async (id: string): Promise<string> => id,
-      |     ^^^^^^^^^^^^^^^^^^^^^^ Not an HTTP method. Valid values are `get`, `post`, `put`, `delete`, `patch`, `options`
->>>>>>> a1035bf2
+      |     ^^^^^^^^^^^^^^^^^^^^^^^ Not an HTTP method. Valid values are `get`, `post`, `put`, `delete`, `patch`, `options`
    15 |     ...d,
    16 |     [`/GET/hello2/{id}`]: async function* (id: string): Promise<string> {
    17 |       return id;
@@ -172,13 +136,8 @@
  /errors/invalid-path-definition/app.ts:16:5
    14 |     [`/GETOOOO/hello/{id}`]: async (id: string): Promise<string> => id,
    15 |     ...d,
-<<<<<<< HEAD
  > 16 |     [`/GET/hello2/{id}`]: async function* (id: string): Promise<string> {
-      |     ^^^^^^^^^^^^^^^^^^^^ Not an HTTP method
-=======
- > 16 |     [`GET/hello2/{id}`]: async function* (id: string): Promise<string> {
-      |     ^^^^^^^^^^^^^^^^^^^ Not an HTTP method. Valid values are `get`, `post`, `put`, `delete`, `patch`, `options`
->>>>>>> a1035bf2
+      |     ^^^^^^^^^^^^^^^^^^^^ Not an HTTP method. Valid values are `get`, `post`, `put`, `delete`, `patch`, `options`
    17 |       return id;
    18 |     },
    19 |     [`/GET/hello3/{id}`]: <T>(id: string): string => id,
@@ -201,17 +160,10 @@
  /errors/invalid-path-definition/app.ts:19:5
    17 |       return id;
    18 |     },
-<<<<<<< HEAD
  > 19 |     [`/GET/hello3/{id}`]: <T>(id: string): string => id,
-      |     ^^^^^^^^^^^^^^^^^^^^ Not an HTTP method
-   20 |     [`/GET/hello4/{id}`]: async <T>(id: string): Promise<string> => id,
-   21 |     [`/GET/hello5/{id}`]: async <T>(id: T): Promise<T> => id,
-=======
- > 19 |     [`GET/hello3/{id}`]: <T>(id: string): string => id,
-      |     ^^^^^^^^^^^^^^^^^^^ Not an HTTP method. Valid values are `get`, `post`, `put`, `delete`, `patch`, `options`
-   20 |     [`GET/hello4/{id}`]: async <T>(id: string): Promise<string> => id,
-   21 |     [`GET/hello5/{id}`]: async <T>(id: T): Promise<T> => id,
->>>>>>> a1035bf2
+      |     ^^^^^^^^^^^^^^^^^^^^ Not an HTTP method. Valid values are `get`, `post`, `put`, `delete`, `patch`, `options`
+   20 |     [`/GET/hello4/{id}`]: async <T>(id: string): Promise<string> => id,
+   21 |     [`/GET/hello5/{id}`]: async <T>(id: T): Promise<T> => id,
    22 |   },
 
 Error: Handler cannot have type parameters
@@ -227,17 +179,10 @@
 Error: Not an HTTP method. Valid values are `get`, `post`, `put`, `delete`, `patch`, `options`
  /errors/invalid-path-definition/app.ts:20:5
    18 |     },
-<<<<<<< HEAD
    19 |     [`/GET/hello3/{id}`]: <T>(id: string): string => id,
  > 20 |     [`/GET/hello4/{id}`]: async <T>(id: string): Promise<string> => id,
-      |     ^^^^^^^^^^^^^^^^^^^^ Not an HTTP method
-   21 |     [`/GET/hello5/{id}`]: async <T>(id: T): Promise<T> => id,
-=======
-   19 |     [`GET/hello3/{id}`]: <T>(id: string): string => id,
- > 20 |     [`GET/hello4/{id}`]: async <T>(id: string): Promise<string> => id,
-      |     ^^^^^^^^^^^^^^^^^^^ Not an HTTP method. Valid values are `get`, `post`, `put`, `delete`, `patch`, `options`
-   21 |     [`GET/hello5/{id}`]: async <T>(id: T): Promise<T> => id,
->>>>>>> a1035bf2
+      |     ^^^^^^^^^^^^^^^^^^^^ Not an HTTP method. Valid values are `get`, `post`, `put`, `delete`, `patch`, `options`
+   21 |     [`/GET/hello5/{id}`]: async <T>(id: T): Promise<T> => id,
    22 |   },
    23 |   [`/GET/hello/{id}`]: async (id: string) => id,
 
@@ -253,17 +198,10 @@
 
 Error: Not an HTTP method. Valid values are `get`, `post`, `put`, `delete`, `patch`, `options`
  /errors/invalid-path-definition/app.ts:21:5
-<<<<<<< HEAD
    19 |     [`/GET/hello3/{id}`]: <T>(id: string): string => id,
    20 |     [`/GET/hello4/{id}`]: async <T>(id: string): Promise<string> => id,
  > 21 |     [`/GET/hello5/{id}`]: async <T>(id: T): Promise<T> => id,
-      |     ^^^^^^^^^^^^^^^^^^^^ Not an HTTP method
-=======
-   19 |     [`GET/hello3/{id}`]: <T>(id: string): string => id,
-   20 |     [`GET/hello4/{id}`]: async <T>(id: string): Promise<string> => id,
- > 21 |     [`GET/hello5/{id}`]: async <T>(id: T): Promise<T> => id,
-      |     ^^^^^^^^^^^^^^^^^^^ Not an HTTP method. Valid values are `get`, `post`, `put`, `delete`, `patch`, `options`
->>>>>>> a1035bf2
+      |     ^^^^^^^^^^^^^^^^^^^^ Not an HTTP method. Valid values are `get`, `post`, `put`, `delete`, `patch`, `options`
    22 |   },
    23 |   [`/GET/hello/{id}`]: async (id: string) => id,
    24 |   a: 1,
